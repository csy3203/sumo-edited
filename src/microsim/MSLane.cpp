--- conflicted
+++ resolved
@@ -2972,12 +2972,8 @@
                     //       did not completely fix the issue (to conserve test results). Refs #4727 (Leo)
                     const MSVehicle* v = /* first[i] == ego ? firstFront[i] :*/ first[i];
                     double agap = 0;
-<<<<<<< HEAD
+
                     if (v != nullptr && v != ego) {
-=======
-                    if (v != 0 && v != ego) {
-                    // if (v != 0) {
->>>>>>> 8ba62d89
                         if (!v->isFrontOnLane(next)) {
                             // the front of v is already on divergent trajectory from the ego vehicle
                             // for which this method is called (in the context of MSLaneChanger).
